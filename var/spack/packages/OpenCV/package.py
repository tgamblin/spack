--- conflicted
+++ resolved
@@ -15,10 +15,6 @@
     version('2.4.10.4',git='https://github.com/Itseez/opencv.git',commit='00d9f69')
     version('2.4.9',   git='https://github.com/Itseez/opencv.git',commit='df8e282')
 
-<<<<<<< HEAD
-=======
-    #depends_on("gcc@4.4:")
->>>>>>> c91ed413
     depends_on("cmake@2.6:")
     depends_on("pkg-config")
     depends_on("gtkplus@2.0:")

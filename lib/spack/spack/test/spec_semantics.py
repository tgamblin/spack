--- conflicted
+++ resolved
@@ -138,20 +138,20 @@
         self.check_unsatisfiable('foo %gcc@4.7', '%gcc@4.7.3')
 
 
-<<<<<<< HEAD
+#ifdef NEW
+    def test_satisfies_architecture(self):
+        self.check_satisfies('foo arch=chaos_5_x86_64_ib', ' arch=chaos_5_x86_64_ib')
+        self.check_satisfies('foo arch=bgqos_0', ' arch=bgqos_0')
+
+        self.check_unsatisfiable('foo arch=bgqos_0', ' arch=chaos_5_x86_64_ib')
+        self.check_unsatisfiable('foo arch=chaos_5_x86_64_ib', ' arch=bgqos_0')
+#else /* not NEW */
     def test_satisfies_target(self):
         platform = spack.architecture.sys_type()
         targets = platform.targets.values()
         for target in targets:
             self.check_satisfies('foo='+target.name, '='+target.name)
-=======
-    def test_satisfies_architecture(self):
-        self.check_satisfies('foo arch=chaos_5_x86_64_ib', ' arch=chaos_5_x86_64_ib')
-        self.check_satisfies('foo arch=bgqos_0', ' arch=bgqos_0')
-
-        self.check_unsatisfiable('foo arch=bgqos_0', ' arch=chaos_5_x86_64_ib')
-        self.check_unsatisfiable('foo arch=chaos_5_x86_64_ib', ' arch=bgqos_0')
->>>>>>> d3916707
+#endif /* not NEW */
 
         for i in range(1,len(targets)):
             self.check_unsatisfiable('foo='+targets[i-1].name, '='+targets[i].name)
@@ -355,32 +355,27 @@
         self.check_constrain('libelf+debug~foo', 'libelf+debug', 'libelf+debug~foo')
 
 
-<<<<<<< HEAD
+#ifdef NEW
+    def test_constrain_compiler_flags(self):
+        self.check_constrain('libelf cflags="-O3" cppflags="-Wall"', 'libelf cflags="-O3"', 'libelf cppflags="-Wall"')
+        self.check_constrain('libelf cflags="-O3" cppflags="-Wall"', 'libelf cflags="-O3"', 'libelf cflags="-O3" cppflags="-Wall"')
+
+
+    def test_constrain_arch(self):
+        self.check_constrain('libelf arch=bgqos_0', 'libelf arch=bgqos_0', 'libelf arch=bgqos_0')
+        self.check_constrain('libelf arch=bgqos_0', 'libelf', 'libelf arch=bgqos_0')
+#else /* not NEW */
     def test_constrain_target(self):
         platform = spack.architecture.sys_type()
         target = platform.target('default_target').name
         self.check_constrain('libelf='+target, 'libelf='+target, 'libelf='+target)
         self.check_constrain('libelf='+target, 'libelf', 'libelf='+target)
-
-
-    def test_constrain_compiler(self):
-        self.check_constrain('libelf%intel', 'libelf%intel', 'libelf%intel')
-        self.check_constrain('libelf%intel', 'libelf', 'libelf%intel')
-=======
-    def test_constrain_compiler_flags(self):
-        self.check_constrain('libelf cflags="-O3" cppflags="-Wall"', 'libelf cflags="-O3"', 'libelf cppflags="-Wall"')
-        self.check_constrain('libelf cflags="-O3" cppflags="-Wall"', 'libelf cflags="-O3"', 'libelf cflags="-O3" cppflags="-Wall"')
-
-
-    def test_constrain_arch(self):
-        self.check_constrain('libelf arch=bgqos_0', 'libelf arch=bgqos_0', 'libelf arch=bgqos_0')
-        self.check_constrain('libelf arch=bgqos_0', 'libelf', 'libelf arch=bgqos_0')
+#endif /* not NEW */
 
 
     def test_constrain_compiler(self):
         self.check_constrain('libelf %gcc@4.4.7', 'libelf %gcc@4.4.7', 'libelf %gcc@4.4.7')
         self.check_constrain('libelf %gcc@4.4.7', 'libelf', 'libelf %gcc@4.4.7')
->>>>>>> d3916707
 
 
     def test_invalid_constraint(self):
@@ -389,18 +384,19 @@
 
         self.check_invalid_constraint('libelf+debug', 'libelf~debug')
         self.check_invalid_constraint('libelf+debug~foo', 'libelf+debug+foo')
+#ifdef NEW
         self.check_invalid_constraint('libelf debug=2', 'libelf debug=1')
 
         self.check_invalid_constraint('libelf cppflags="-O3"', 'libelf cppflags="-O2"')
 
-<<<<<<< HEAD
+        self.check_invalid_constraint('libelf arch=bgqos_0', 'libelf arch=x86_54')
+#else /* not NEW */
+
         platform = spack.architecture.sys_type()
         targets = platform.targets.values()
         if len(targets) > 1:
             self.check_invalid_constraint('libelf='+targets[0].name, 'libelf='+targets[1].name)
-=======
-        self.check_invalid_constraint('libelf arch=bgqos_0', 'libelf arch=x86_54')
->>>>>>> d3916707
+#endif /* not NEW */
 
 
     def test_constrain_changed(self):
@@ -410,14 +406,14 @@
         self.check_constrain_changed('libelf%gcc', '%gcc@4.5')
         self.check_constrain_changed('libelf', '+debug')
         self.check_constrain_changed('libelf', '~debug')
-<<<<<<< HEAD
-        platform = spack.architecture.sys_type()
-        self.check_constrain_changed('libelf', '='+platform.target('default_target').name)
-=======
+#ifdef NEW
         self.check_constrain_changed('libelf', 'debug=2')
         self.check_constrain_changed('libelf', 'cppflags="-O3"')
         self.check_constrain_changed('libelf', ' arch=bgqos_0')
->>>>>>> d3916707
+#else /* not NEW */
+        platform = spack.architecture.sys_type()
+        self.check_constrain_changed('libelf', '='+platform.target('default_target').name)
+#endif /* not NEW */
 
 
     def test_constrain_not_changed(self):
@@ -428,15 +424,15 @@
         self.check_constrain_not_changed('libelf%gcc@4.5', '%gcc@4.5')
         self.check_constrain_not_changed('libelf+debug', '+debug')
         self.check_constrain_not_changed('libelf~debug', '~debug')
-<<<<<<< HEAD
-        platform = spack.architecture.sys_type()
-        default_target = platform.target('default_target').name
-        self.check_constrain_not_changed('libelf='+default_target, '='+default_target)
-=======
+#ifdef NEW
         self.check_constrain_not_changed('libelf debug=2', 'debug=2')
         self.check_constrain_not_changed('libelf cppflags="-O3"', 'cppflags="-O3"')
         self.check_constrain_not_changed('libelf arch=bgqos_0', ' arch=bgqos_0')
->>>>>>> d3916707
+#else /* not NEW */
+        platform = spack.architecture.sys_type()
+        default_target = platform.target('default_target').name
+        self.check_constrain_not_changed('libelf='+default_target, '='+default_target)
+#endif /* not NEW */
         self.check_constrain_not_changed('libelf^foo', 'libelf^foo')
         self.check_constrain_not_changed('libelf^foo^bar', 'libelf^foo^bar')
 
@@ -448,14 +444,14 @@
         self.check_constrain_changed('libelf^foo%gcc', 'libelf^foo%gcc@4.5')
         self.check_constrain_changed('libelf^foo', 'libelf^foo+debug')
         self.check_constrain_changed('libelf^foo', 'libelf^foo~debug')
-<<<<<<< HEAD
+#ifdef NEW
+        self.check_constrain_changed('libelf^foo', 'libelf^foo cppflags="-O3"')
+        self.check_constrain_changed('libelf^foo', 'libelf^foo arch=bgqos_0')
+#else /* not NEW */
         platform = spack.architecture.sys_type()
         default_target = platform.target('default_target').name
         self.check_constrain_changed('libelf^foo', 'libelf^foo='+default_target)
-=======
-        self.check_constrain_changed('libelf^foo', 'libelf^foo cppflags="-O3"')
-        self.check_constrain_changed('libelf^foo', 'libelf^foo arch=bgqos_0')
->>>>>>> d3916707
+#endif /* not NEW */
 
 
     def test_constrain_dependency_not_changed(self):
@@ -465,11 +461,13 @@
         self.check_constrain_not_changed('libelf^foo%gcc@4.5', 'libelf^foo%gcc@4.5')
         self.check_constrain_not_changed('libelf^foo+debug', 'libelf^foo+debug')
         self.check_constrain_not_changed('libelf^foo~debug', 'libelf^foo~debug')
-<<<<<<< HEAD
+#ifdef NEW
+        self.check_constrain_not_changed('libelf^foo cppflags="-O3"', 'libelf^foo cppflags="-O3"')
+        self.check_constrain_not_changed('libelf^foo arch=bgqos_0', 'libelf^foo arch=bgqos_0')
+
+#else /* not NEW */
         platform = spack.architecture.sys_type()
         default_target = platform.target('default_target').name
         self.check_constrain_not_changed('libelf^foo='+default_target, 'libelf^foo='+default_target)
-=======
-        self.check_constrain_not_changed('libelf^foo cppflags="-O3"', 'libelf^foo cppflags="-O3"')
-        self.check_constrain_not_changed('libelf^foo arch=bgqos_0', 'libelf^foo arch=bgqos_0')
->>>>>>> d3916707
+
+#endif /* not NEW */
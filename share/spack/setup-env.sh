##############################################################################
# Copyright (c) 2013-2016, Lawrence Livermore National Security, LLC.
# Produced at the Lawrence Livermore National Laboratory.
#
# This file is part of Spack.
# Created by Todd Gamblin, tgamblin@llnl.gov, All rights reserved.
# LLNL-CODE-647188
#
# For details, see https://github.com/llnl/spack
# Please also see the LICENSE file for our notice and the LGPL.
#
# This program is free software; you can redistribute it and/or modify
# it under the terms of the GNU Lesser General Public License (as
# published by the Free Software Foundation) version 2.1, February 1999.
#
# This program is distributed in the hope that it will be useful, but
# WITHOUT ANY WARRANTY; without even the IMPLIED WARRANTY OF
# MERCHANTABILITY or FITNESS FOR A PARTICULAR PURPOSE. See the terms and
# conditions of the GNU Lesser General Public License for more details.
#
# You should have received a copy of the GNU Lesser General Public
# License along with this program; if not, write to the Free Software
# Foundation, Inc., 59 Temple Place, Suite 330, Boston, MA 02111-1307 USA
##############################################################################

########################################################################
#
# This file is part of Spack and sets up the spack environment for
# bash and zsh.  This includes dotkit support, module support, and
# it also puts spack in your path.  Source it like this:
#
#    . /path/to/spack/share/spack/setup-env.sh
#
########################################################################
# This is a wrapper around the spack command that forwards calls to
# 'spack use' and 'spack unuse' to shell functions.  This in turn
# allows them to be used to invoke dotkit functions.
#
# 'spack use' is smarter than just 'use' because it converts its
# arguments into a unique spack spec that is then passed to dotkit
# commands.  This allows the user to use packages without knowing all
# their installation details.
#
# e.g., rather than requiring a full spec for libelf, the user can type:
#
#     spack use libelf
#
# This will first find the available libelf dotkits and use a
# matching one.  If there are two versions of libelf, the user would
# need to be more specific, e.g.:
#
#     spack use libelf@0.8.13
#
# This is very similar to how regular spack commands work and it
# avoids the need to come up with a user-friendly naming scheme for
# spack dotfiles.
########################################################################

function spack {
    # Zsh does not do word splitting by default, this enables it for this function only
    if [ -n "$ZSH_VERSION" ]; then
        emulate -L sh
    fi

    # save raw arguments into an array before butchering them
    args=( "$@" )

    # accumulate initial flags for main spack command
    _sp_flags=""
    while [[ "$1" =~ ^- ]]; do
        _sp_flags="$_sp_flags $1"
        shift
    done

    # h and V flags don't require further output parsing.
    if [[ (! -z "$_sp_flags") && ("$_sp_flags" =~ '.*h.*' || "$_sp_flags" =~ '.*V.*') ]]; then
        command spack $_sp_flags "$@"
        return
    fi

    _sp_subcommand=$1; shift
    _sp_spec="$@"

    # Filter out use and unuse.  For any other commands, just run the
    # command.
    case $_sp_subcommand in
        "cd")
            _sp_arg="$1"; shift
            if [ "$_sp_arg" = "-h" ]; then
                command spack cd -h
            else
                LOC="$(spack location $_sp_arg "$@")"
                if [[ -d "$LOC" ]] ; then
                    cd "$LOC"
                fi
            fi
            return
            ;;
        "use"|"unuse"|"load"|"unload")
            # Shift any other args for use off before parsing spec.
            _sp_subcommand_args=""
            _sp_module_args=""
            while [[ "$1" =~ ^- ]]; do
                if [ "$1" = "-r" -o "$1" = "--dependencies" ]; then
                    _sp_subcommand_args="$_sp_subcommand_args $1"
                else
                    _sp_module_args="$_sp_module_args $1"
                fi
                shift
            done

            _sp_spec="$@"

            # Here the user has run use or unuse with a spec.  Find a matching
            # spec using 'spack module find', then use the appropriate module
            # tool's commands to add/remove the result from the environment.
            # If spack module command comes back with an error, do nothing.
            case $_sp_subcommand in
                "use")
<<<<<<< HEAD
                    if _sp_full_spec=$(command spack $_sp_flags module find --module-type dotkit $_sp_spec); then
                        use $_sp_module_args $_sp_full_spec
                    fi ;;
                "unuse")
                    if _sp_full_spec=$(command spack $_sp_flags module find --module-type dotkit $_sp_spec); then
                        unuse $_sp_module_args $_sp_full_spec
                    fi ;;
                "load")
                    if _sp_full_spec=$(command spack $_sp_flags module find --module-type tcl $_sp_spec); then
                        module load $_sp_module_args $_sp_full_spec
                    fi ;;
                "unload")
                    if _sp_full_spec=$(command spack $_sp_flags module find --module-type tcl $_sp_spec); then
=======
                    if _sp_full_spec=$(command spack $_sp_flags module find $_sp_subcommand_args dotkit $_sp_spec); then
                        use $_sp_module_args $_sp_full_spec
                    fi ;;
                "unuse")
                    if _sp_full_spec=$(command spack $_sp_flags module find $_sp_subcommand_args dotkit $_sp_spec); then
                        unuse $_sp_module_args $_sp_full_spec
                    fi ;;
                "load")
                    if _sp_full_spec=$(command spack $_sp_flags module find $_sp_subcommand_args tcl $_sp_spec); then
                        module load $_sp_module_args $_sp_full_spec
                    fi ;;
                "unload")
                    if _sp_full_spec=$(command spack $_sp_flags module find $_sp_subcommand_args tcl $_sp_spec); then
>>>>>>> b3789a46
                        module unload $_sp_module_args $_sp_full_spec
                    fi ;;
            esac
            ;;
        *)
            command spack "${args[@]}"
            ;;
    esac
}

########################################################################
# Prepends directories to path, if they exist.
#      pathadd /path/to/dir            # add to PATH
# or   pathadd OTHERPATH /path/to/dir  # add to OTHERPATH
########################################################################
function _spack_pathadd {
    # If no variable name is supplied, just append to PATH
    # otherwise append to that variable.
    _pa_varname=PATH
    _pa_new_path="$1"
    if [ -n "$2" ]; then
        _pa_varname="$1"
        _pa_new_path="$2"
    fi

    # Do the actual prepending here.
    eval "_pa_oldvalue=\${${_pa_varname}:-}"

    if [ -d "$_pa_new_path" ] && [[ ":$_pa_oldvalue:" != *":$_pa_new_path:"* ]]; then
        if [ -n "$_pa_oldvalue" ]; then
            eval "export $_pa_varname=\"$_pa_new_path:$_pa_oldvalue\""
        else
            export $_pa_varname="$_pa_new_path"
        fi
    fi
}

#
# Figure out where this file is.  Below code needs to be portable to
# bash and zsh.
#
_sp_source_file="${BASH_SOURCE[0]}"  # Bash's location of last sourced file.
if [ -z "$_sp_source_file" ]; then
    _sp_source_file="$0:A"           # zsh way to do it
    if [[ "$_sp_source_file" == *":A" ]]; then
        # Not zsh either... bail out with plain old $0,
        # which WILL NOT work if this is sourced indirectly.
        _sp_source_file="$0"
    fi
fi

#
# Set up modules and dotkit search paths in the user environment
#
_sp_share_dir=$(cd "$(dirname $_sp_source_file)" && pwd)
_sp_prefix=$(cd "$(dirname $(dirname $_sp_share_dir))" && pwd)
_spack_pathadd PATH       "${_sp_prefix%/}/bin"

_sp_sys_type=$(spack-python -c 'print(spack.architecture.sys_type())')
_spack_pathadd DK_NODE    "${_sp_share_dir%/}/dotkit/$_sp_sys_type"
_spack_pathadd MODULEPATH "${_sp_share_dir%/}/modules/$_sp_sys_type"<|MERGE_RESOLUTION|>--- conflicted
+++ resolved
@@ -117,35 +117,19 @@
             # If spack module command comes back with an error, do nothing.
             case $_sp_subcommand in
                 "use")
-<<<<<<< HEAD
-                    if _sp_full_spec=$(command spack $_sp_flags module find --module-type dotkit $_sp_spec); then
+                    if _sp_full_spec=$(command spack $_sp_flags module find $_sp_subcommand_args --module-type dotkit $_sp_spec); then
                         use $_sp_module_args $_sp_full_spec
                     fi ;;
                 "unuse")
-                    if _sp_full_spec=$(command spack $_sp_flags module find --module-type dotkit $_sp_spec); then
+                    if _sp_full_spec=$(command spack $_sp_flags module find $_sp_subcommand_args --module-type dotkit $_sp_spec); then
                         unuse $_sp_module_args $_sp_full_spec
                     fi ;;
                 "load")
-                    if _sp_full_spec=$(command spack $_sp_flags module find --module-type tcl $_sp_spec); then
+                    if _sp_full_spec=$(command spack $_sp_flags module find $_sp_subcommand_args --module-type tcl $_sp_spec); then
                         module load $_sp_module_args $_sp_full_spec
                     fi ;;
                 "unload")
-                    if _sp_full_spec=$(command spack $_sp_flags module find --module-type tcl $_sp_spec); then
-=======
-                    if _sp_full_spec=$(command spack $_sp_flags module find $_sp_subcommand_args dotkit $_sp_spec); then
-                        use $_sp_module_args $_sp_full_spec
-                    fi ;;
-                "unuse")
-                    if _sp_full_spec=$(command spack $_sp_flags module find $_sp_subcommand_args dotkit $_sp_spec); then
-                        unuse $_sp_module_args $_sp_full_spec
-                    fi ;;
-                "load")
-                    if _sp_full_spec=$(command spack $_sp_flags module find $_sp_subcommand_args tcl $_sp_spec); then
-                        module load $_sp_module_args $_sp_full_spec
-                    fi ;;
-                "unload")
-                    if _sp_full_spec=$(command spack $_sp_flags module find $_sp_subcommand_args tcl $_sp_spec); then
->>>>>>> b3789a46
+                    if _sp_full_spec=$(command spack $_sp_flags module find $_sp_subcommand_args --module-type tcl $_sp_spec); then
                         module unload $_sp_module_args $_sp_full_spec
                     fi ;;
             esac
